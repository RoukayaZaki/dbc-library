--- conflicted
+++ resolved
@@ -3,11 +3,7 @@
   "packages": [
     {
       "name": "_fe_analyzer_shared",
-<<<<<<< HEAD
       "rootUri": "file:///C:/Users/AppNest/AppData/Local/Pub/Cache/hosted/pub.dev/_fe_analyzer_shared-76.0.0",
-=======
-      "rootUri": "file:///Users/ankozyrenko/.pub-cache/hosted/pub.dev/_fe_analyzer_shared-76.0.0",
->>>>>>> c21ffbb3
       "packageUri": "lib/",
       "languageVersion": "3.3"
     },
@@ -19,11 +15,7 @@
     },
     {
       "name": "analyzer",
-<<<<<<< HEAD
       "rootUri": "file:///C:/Users/AppNest/AppData/Local/Pub/Cache/hosted/pub.dev/analyzer-6.11.0",
-=======
-      "rootUri": "file:///Users/ankozyrenko/.pub-cache/hosted/pub.dev/analyzer-6.11.0",
->>>>>>> c21ffbb3
       "packageUri": "lib/",
       "languageVersion": "3.3"
     },
@@ -47,61 +39,37 @@
     },
     {
       "name": "build",
-<<<<<<< HEAD
       "rootUri": "file:///C:/Users/AppNest/AppData/Local/Pub/Cache/hosted/pub.dev/build-2.4.2",
-=======
-      "rootUri": "file:///Users/ankozyrenko/.pub-cache/hosted/pub.dev/build-2.4.1",
->>>>>>> c21ffbb3
       "packageUri": "lib/",
       "languageVersion": "3.6"
     },
     {
       "name": "build_config",
-<<<<<<< HEAD
       "rootUri": "file:///C:/Users/AppNest/AppData/Local/Pub/Cache/hosted/pub.dev/build_config-1.1.2",
-=======
-      "rootUri": "file:///Users/ankozyrenko/.pub-cache/hosted/pub.dev/build_config-1.1.1",
->>>>>>> c21ffbb3
       "packageUri": "lib/",
       "languageVersion": "3.6"
     },
     {
       "name": "build_daemon",
-<<<<<<< HEAD
       "rootUri": "file:///C:/Users/AppNest/AppData/Local/Pub/Cache/hosted/pub.dev/build_daemon-4.0.3",
-=======
-      "rootUri": "file:///Users/ankozyrenko/.pub-cache/hosted/pub.dev/build_daemon-4.0.2",
->>>>>>> c21ffbb3
       "packageUri": "lib/",
       "languageVersion": "3.6"
     },
     {
       "name": "build_resolvers",
-<<<<<<< HEAD
       "rootUri": "file:///C:/Users/AppNest/AppData/Local/Pub/Cache/hosted/pub.dev/build_resolvers-2.4.3",
-=======
-      "rootUri": "file:///Users/ankozyrenko/.pub-cache/hosted/pub.dev/build_resolvers-2.4.2",
->>>>>>> c21ffbb3
       "packageUri": "lib/",
       "languageVersion": "3.6"
     },
     {
       "name": "build_runner",
-<<<<<<< HEAD
       "rootUri": "file:///C:/Users/AppNest/AppData/Local/Pub/Cache/hosted/pub.dev/build_runner-2.4.14",
-=======
-      "rootUri": "file:///Users/ankozyrenko/.pub-cache/hosted/pub.dev/build_runner-2.4.13",
->>>>>>> c21ffbb3
       "packageUri": "lib/",
       "languageVersion": "3.6"
     },
     {
       "name": "build_runner_core",
-<<<<<<< HEAD
       "rootUri": "file:///C:/Users/AppNest/AppData/Local/Pub/Cache/hosted/pub.dev/build_runner_core-8.0.0",
-=======
-      "rootUri": "file:///Users/ankozyrenko/.pub-cache/hosted/pub.dev/build_runner_core-7.3.2",
->>>>>>> c21ffbb3
       "packageUri": "lib/",
       "languageVersion": "3.6"
     },
@@ -197,11 +165,7 @@
     },
     {
       "name": "http_parser",
-<<<<<<< HEAD
       "rootUri": "file:///C:/Users/AppNest/AppData/Local/Pub/Cache/hosted/pub.dev/http_parser-4.1.2",
-=======
-      "rootUri": "file:///Users/ankozyrenko/.pub-cache/hosted/pub.dev/http_parser-4.1.1",
->>>>>>> c21ffbb3
       "packageUri": "lib/",
       "languageVersion": "3.4"
     },
@@ -231,11 +195,7 @@
     },
     {
       "name": "macros",
-<<<<<<< HEAD
       "rootUri": "file:///C:/Users/AppNest/AppData/Local/Pub/Cache/hosted/pub.dev/macros-0.1.3-main.0",
-=======
-      "rootUri": "file:///Users/ankozyrenko/.pub-cache/hosted/pub.dev/macros-0.1.3-main.0",
->>>>>>> c21ffbb3
       "packageUri": "lib/",
       "languageVersion": "3.4"
     },
@@ -289,11 +249,7 @@
     },
     {
       "name": "pubspec_parse",
-<<<<<<< HEAD
       "rootUri": "file:///C:/Users/AppNest/AppData/Local/Pub/Cache/hosted/pub.dev/pubspec_parse-1.4.0",
-=======
-      "rootUri": "file:///Users/ankozyrenko/.pub-cache/hosted/pub.dev/pubspec_parse-1.3.0",
->>>>>>> c21ffbb3
       "packageUri": "lib/",
       "languageVersion": "3.2"
     },
@@ -347,21 +303,13 @@
     },
     {
       "name": "stack_trace",
-<<<<<<< HEAD
       "rootUri": "file:///C:/Users/AppNest/AppData/Local/Pub/Cache/hosted/pub.dev/stack_trace-1.12.1",
-=======
-      "rootUri": "file:///Users/ankozyrenko/.pub-cache/hosted/pub.dev/stack_trace-1.12.0",
->>>>>>> c21ffbb3
       "packageUri": "lib/",
       "languageVersion": "3.4"
     },
     {
       "name": "stream_channel",
-<<<<<<< HEAD
       "rootUri": "file:///C:/Users/AppNest/AppData/Local/Pub/Cache/hosted/pub.dev/stream_channel-2.1.3",
-=======
-      "rootUri": "file:///Users/ankozyrenko/.pub-cache/hosted/pub.dev/stream_channel-2.1.2",
->>>>>>> c21ffbb3
       "packageUri": "lib/",
       "languageVersion": "3.3"
     },
@@ -385,11 +333,7 @@
     },
     {
       "name": "test",
-<<<<<<< HEAD
       "rootUri": "file:///C:/Users/AppNest/AppData/Local/Pub/Cache/hosted/pub.dev/test-1.25.14",
-=======
-      "rootUri": "file:///Users/ankozyrenko/.pub-cache/hosted/pub.dev/test-1.25.13",
->>>>>>> c21ffbb3
       "packageUri": "lib/",
       "languageVersion": "3.5"
     },
@@ -455,11 +399,7 @@
     },
     {
       "name": "yaml",
-<<<<<<< HEAD
       "rootUri": "file:///C:/Users/AppNest/AppData/Local/Pub/Cache/hosted/pub.dev/yaml-3.1.3",
-=======
-      "rootUri": "file:///Users/ankozyrenko/.pub-cache/hosted/pub.dev/yaml-3.1.2",
->>>>>>> c21ffbb3
       "packageUri": "lib/",
       "languageVersion": "3.4"
     },
@@ -470,17 +410,10 @@
       "languageVersion": "3.0"
     }
   ],
-<<<<<<< HEAD
-  "generated": "2025-01-04T10:37:50.142546Z",
-  "generator": "pub",
-  "generatorVersion": "3.6.0",
-  "pubCache": "file:///C:/Users/AppNest/AppData/Local/Pub/Cache"
-=======
   "generated": "2025-01-23T10:46:54.285556Z",
   "generator": "pub",
   "generatorVersion": "3.6.0",
   "flutterRoot": "file:///Users/ankozyrenko/Flutter/flutter",
   "flutterVersion": "3.27.0",
-  "pubCache": "file:///Users/ankozyrenko/.pub-cache"
->>>>>>> c21ffbb3
+  "pubCache": "file:///C:/Users/AppNest/AppData/Local/Pub/Cache"
 }